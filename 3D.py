--- conflicted
+++ resolved
@@ -14,31 +14,20 @@
 from tkinter import ttk
 from queue import Queue
 
-<<<<<<< HEAD
-"""
-Tkinter-based Audio Controller for handling playback controls and progress bar
-"""
-class AudioController(tk.Tk):
-=======
 class AudioController(tk.Tk): # Object that provides controls of the audio
->>>>>>> 39b35899
     def __init__(self, audio_length):
         super().__init__()
-
-        # Set up basic window properties
+        
         self.title("Audio Controls")
         self.geometry("400x100")
-
-        # Control frame to hold playback buttons
+        
         control_frame = ttk.Frame(self)
         control_frame.pack(pady=10)
-
-        # Playback state and button
+        
         self.is_playing = True
         self.play_button = ttk.Button(control_frame, text="⏸️", command=self.toggle_play)
         self.play_button.pack(side=tk.LEFT, padx=5)
-
-        # Progress bar setup
+        
         self.progress = ttk.Scale(self, from_=0, to=audio_length, orient=tk.HORIZONTAL)
         self.progress.pack(fill=tk.X, padx=10)
         self.progress.bind("<ButtonRelease-1>", self.seek)
